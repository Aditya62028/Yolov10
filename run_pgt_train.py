--- conflicted
+++ resolved
@@ -15,6 +15,7 @@
     # model = YOLOv10.from_pretrained('jameslahm/yolov10{n/s/m/b/l/x}')
     # or
     # wget https://github.com/THU-MIG/yolov10/releases/download/v1.1/yolov10{n/s/m/b/l/x}.pt
+    # model = YOLOv10('yolov10n.pt', task='segment')
     # model = YOLOv10('yolov10n.pt', task='segment')
 
     args_dict = dict(
@@ -39,11 +40,7 @@
     current_time = datetime.now().strftime('%Y%m%d_%H%M%S')
     data_yaml_base = os.path.splitext(os.path.basename(args.data_yaml))[0]
     model_save_path = os.path.join(model_weights_dir, f'yolov10_{data_yaml_base}_trained_{current_time}.pt')
-<<<<<<< HEAD
     trainer.model.save(model_save_path)  
-=======
-    trainer.save(model_save_path)  
->>>>>>> 2ccec65e
 
     # Evaluate the model on the validation set
     results = trainer.val(data=args.data_yaml)
